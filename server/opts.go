--- conflicted
+++ resolved
@@ -1157,15 +1157,11 @@
 			}
 		case map[string]interface{}:
 			del := false
-<<<<<<< HEAD
+			hdel := false
+			hdel_set := false
 			dir := _EMPTY_
 			dirType := _EMPTY_
-=======
-			hdel := false
-			hdel_set := false
-			dir := ""
-			dirType := ""
->>>>>>> 1e80ea68
+
 			limit := int64(0)
 			ttl := time.Duration(0)
 			sync := time.Duration(0)
