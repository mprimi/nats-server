// Copyright 2018-2021 The NATS Authors
// Licensed under the Apache License, Version 2.0 (the "License");
// you may not use this file except in compliance with the License.
// You may obtain a copy of the License at
//
// http://www.apache.org/licenses/LICENSE-2.0
//
// Unless required by applicable law or agreed to in writing, software
// distributed under the License is distributed on an "AS IS" BASIS,
// WITHOUT WARRANTIES OR CONDITIONS OF ANY KIND, either express or implied.
// See the License for the specific language governing permissions and
// limitations under the License.

package server

import (
	"bytes"
	"encoding/json"
	"errors"
	"fmt"
	"math/rand"
	"net/http"
	"strconv"
	"strings"
	"sync"
	"sync/atomic"
	"time"

	"github.com/nats-io/jwt/v2"
	"github.com/nats-io/nats-server/v2/server/pse"
)

const (
	accLookupReqTokens = 6
	accLookupReqSubj   = "$SYS.REQ.ACCOUNT.%s.CLAIMS.LOOKUP"
	accPackReqSubj     = "$SYS.REQ.CLAIMS.PACK"
	accListReqSubj     = "$SYS.REQ.CLAIMS.LIST"
	accClaimsReqSubj   = "$SYS.REQ.CLAIMS.UPDATE"
	accDeleteReqSubj   = "$SYS.REQ.CLAIMS.DELETE"

	connectEventSubj    = "$SYS.ACCOUNT.%s.CONNECT"
	disconnectEventSubj = "$SYS.ACCOUNT.%s.DISCONNECT"
	accReqSubj          = "$SYS.REQ.ACCOUNT.%s.%s"
	// kept for backward compatibility when using http resolver
	// this overlaps with the names for events but you'd have to have the operator private key in order to succeed.
	accUpdateEventSubjOld    = "$SYS.ACCOUNT.%s.CLAIMS.UPDATE"
	accUpdateEventSubjNew    = "$SYS.REQ.ACCOUNT.%s.CLAIMS.UPDATE"
	connsRespSubj            = "$SYS._INBOX_.%s"
	accConnsEventSubjNew     = "$SYS.ACCOUNT.%s.SERVER.CONNS"
	accConnsEventSubjOld     = "$SYS.SERVER.ACCOUNT.%s.CONNS" // kept for backward compatibility
	shutdownEventSubj        = "$SYS.SERVER.%s.SHUTDOWN"
	authErrorEventSubj       = "$SYS.SERVER.%s.CLIENT.AUTH.ERR"
	serverStatsSubj          = "$SYS.SERVER.%s.STATSZ"
	serverDirectReqSubj      = "$SYS.REQ.SERVER.%s.%s"
	serverPingReqSubj        = "$SYS.REQ.SERVER.PING.%s"
	serverStatsPingReqSubj   = "$SYS.REQ.SERVER.PING" // use $SYS.REQ.SERVER.PING.STATSZ instead
	leafNodeConnectEventSubj = "$SYS.ACCOUNT.%s.LEAFNODE.CONNECT"
	remoteLatencyEventSubj   = "$SYS.LATENCY.M2.%s"
	inboxRespSubj            = "$SYS._INBOX.%s.%s"

	// FIXME(dlc) - Should account scope, even with wc for now, but later on
	// we can then shard as needed.
	accNumSubsReqSubj = "$SYS.REQ.ACCOUNT.NSUBS"

	// These are for exported debug services. These are local to this server only.
	accSubsSubj = "$SYS.DEBUG.SUBSCRIBERS"

	shutdownEventTokens = 4
	serverSubjectIndex  = 2
	accUpdateTokensNew  = 6
	accUpdateTokensOld  = 5
	accUpdateAccIdxOld  = 2

	accReqTokens   = 5
	accReqAccIndex = 3
)

// FIXME(dlc) - make configurable.
var eventsHBInterval = 30 * time.Second

// Used to send and receive messages from inside the server.
type internal struct {
	account  *Account
	client   *client
	seq      uint64
	sid      int
	servers  map[string]*serverUpdate
	sweeper  *time.Timer
	stmr     *time.Timer
	replies  map[string]msgHandler
	sendq    chan *pubMsg
	resetCh  chan struct{}
	wg       sync.WaitGroup
	sq       *sendq
	orphMax  time.Duration
	chkOrph  time.Duration
	statsz   time.Duration
	cstatsz  time.Duration
	shash    string
	inboxPre string
}

// ServerStatsMsg is sent periodically with stats updates.
type ServerStatsMsg struct {
	Server ServerInfo  `json:"server"`
	Stats  ServerStats `json:"statsz"`
}

// ConnectEventMsg is sent when a new connection is made that is part of an account.
type ConnectEventMsg struct {
	TypedEvent
	Server ServerInfo `json:"server"`
	Client ClientInfo `json:"client"`
}

// ConnectEventMsgType is the schema type for ConnectEventMsg
const ConnectEventMsgType = "io.nats.server.advisory.v1.client_connect"

// DisconnectEventMsg is sent when a new connection previously defined from a
// ConnectEventMsg is closed.
type DisconnectEventMsg struct {
	TypedEvent
	Server   ServerInfo `json:"server"`
	Client   ClientInfo `json:"client"`
	Sent     DataStats  `json:"sent"`
	Received DataStats  `json:"received"`
	Reason   string     `json:"reason"`
}

// DisconnectEventMsgType is the schema type for DisconnectEventMsg
const DisconnectEventMsgType = "io.nats.server.advisory.v1.client_disconnect"

// AccountNumConns is an event that will be sent from a server that is tracking
// a given account when the number of connections changes. It will also HB
// updates in the absence of any changes.
type AccountNumConns struct {
	TypedEvent
	Server     ServerInfo `json:"server"`
	Account    string     `json:"acc"`
	Conns      int        `json:"conns"`
	LeafNodes  int        `json:"leafnodes"`
	TotalConns int        `json:"total_conns"`
}

const AccountNumConnsMsgType = "io.nats.server.advisory.v1.account_connections"

// accNumConnsReq is sent when we are starting to track an account for the first
// time. We will request others send info to us about their local state.
type accNumConnsReq struct {
	Server  ServerInfo `json:"server"`
	Account string     `json:"acc"`
}

// ServerInfo identifies remote servers.
type ServerInfo struct {
	Name      string    `json:"name"`
	Host      string    `json:"host"`
	ID        string    `json:"id"`
	Cluster   string    `json:"cluster,omitempty"`
	Version   string    `json:"ver"`
	Seq       uint64    `json:"seq"`
	JetStream bool      `json:"jetstream"`
	Time      time.Time `json:"time"`
}

// ClientInfo is detailed information about the client forming a connection.
type ClientInfo struct {
	Start     *time.Time    `json:"start,omitempty"`
	Host      string        `json:"host,omitempty"`
	ID        uint64        `json:"id,omitempty"`
	Account   string        `json:"acc"`
	Service   string        `json:"svc,omitempty"`
	User      string        `json:"user,omitempty"`
	Name      string        `json:"name,omitempty"`
	Lang      string        `json:"lang,omitempty"`
	Version   string        `json:"ver,omitempty"`
	RTT       time.Duration `json:"rtt,omitempty"`
	Server    string        `json:"server,omitempty"`
	Cluster   string        `json:"cluster,omitempty"`
	Stop      *time.Time    `json:"stop,omitempty"`
	Jwt       string        `json:"jwt,omitempty"`
	IssuerKey string        `json:"issuer_key,omitempty"`
	NameTag   string        `json:"name_tag,omitempty"`
	Tags      jwt.TagList   `json:"tags,omitempty"`
}

// ServerStats hold various statistics that we will periodically send out.
type ServerStats struct {
	Start            time.Time      `json:"start"`
	Mem              int64          `json:"mem"`
	Cores            int            `json:"cores"`
	CPU              float64        `json:"cpu"`
	Connections      int            `json:"connections"`
	TotalConnections uint64         `json:"total_connections"`
	ActiveAccounts   int            `json:"active_accounts"`
	NumSubs          uint32         `json:"subscriptions"`
	Sent             DataStats      `json:"sent"`
	Received         DataStats      `json:"received"`
	SlowConsumers    int64          `json:"slow_consumers"`
	Routes           []*RouteStat   `json:"routes,omitempty"`
	Gateways         []*GatewayStat `json:"gateways,omitempty"`
<<<<<<< HEAD
	ActiveServers    int            `json:"active_servers,omitempty"`
=======
	JetStream        *JetStreamVarz `json:"jetstream,omitempty"`
>>>>>>> 83389db2
}

// RouteStat holds route statistics.
type RouteStat struct {
	ID       uint64    `json:"rid"`
	Name     string    `json:"name,omitempty"`
	Sent     DataStats `json:"sent"`
	Received DataStats `json:"received"`
	Pending  int       `json:"pending"`
}

// GatewayStat holds gateway statistics.
type GatewayStat struct {
	ID         uint64    `json:"gwid"`
	Name       string    `json:"name"`
	Sent       DataStats `json:"sent"`
	Received   DataStats `json:"received"`
	NumInbound int       `json:"inbound_connections"`
}

// DataStats reports how may msg and bytes. Applicable for both sent and received.
type DataStats struct {
	Msgs  int64 `json:"msgs"`
	Bytes int64 `json:"bytes"`
}

// Used for internally queueing up messages that the server wants to send.
type pubMsg struct {
	c    *client
	sub  string
	rply string
	si   *ServerInfo
	msg  interface{}
	last bool
}

// Used to track server updates.
type serverUpdate struct {
	seq   uint64
	ltime time.Time
}

// TypedEvent is a event or advisory sent by the server that has nats type hints
// typically used for events that might be consumed by 3rd party event systems
type TypedEvent struct {
	Type string    `json:"type"`
	ID   string    `json:"id"`
	Time time.Time `json:"timestamp"`
}

// internalSendLoop will be responsible for serializing all messages that
// a server wants to send.
func (s *Server) internalSendLoop(wg *sync.WaitGroup) {
	defer wg.Done()

RESET:
	s.mu.Lock()
	if s.sys == nil || s.sys.sendq == nil {
		s.mu.Unlock()
		return
	}
	sysc := s.sys.client
	resetCh := s.sys.resetCh
	sendq := s.sys.sendq
	id := s.info.ID
	host := s.info.Host
	servername := s.info.Name
	seqp := &s.sys.seq
	js := s.info.JetStream
	cluster := s.info.Cluster
	if s.gateway.enabled {
		cluster = s.getGatewayName()
	}
	s.mu.Unlock()

	// Warn when internal send queue is backed up past 75%
	warnThresh := 3 * internalSendQLen / 4
	warnFreq := time.Second
	last := time.Now().Add(-warnFreq)

	for s.eventsRunning() {
		// Setup information for next message
		if len(sendq) > warnThresh && time.Since(last) >= warnFreq {
			s.Warnf("Internal system send queue > 75%%")
			last = time.Now()
		}

		select {
		case pm := <-sendq:
			if pm.si != nil {
				pm.si.Name = servername
				pm.si.Host = host
				pm.si.Cluster = cluster
				pm.si.ID = id
				pm.si.Seq = atomic.AddUint64(seqp, 1)
				pm.si.Version = VERSION
				pm.si.Time = time.Now().UTC()
				pm.si.JetStream = js
			}
			var b []byte
			if pm.msg != nil {
				switch v := pm.msg.(type) {
				case string:
					b = []byte(v)
				case []byte:
					b = v
				default:
					b, _ = json.Marshal(pm.msg)
				}
			}

			// Setup our client. If the user wants to use a non-system account use our internal
			// account scoped here so that we are not changing out accounts for the system client.
			var c *client
			if pm.c != nil {
				c = pm.c
			} else {
				c = sysc
			}

			// Grab client lock.
			c.mu.Lock()

			// Prep internal structures needed to send message.
			c.pa.subject = []byte(pm.sub)
			c.pa.size = len(b)
			c.pa.szb = []byte(strconv.FormatInt(int64(len(b)), 10))
			c.pa.reply = []byte(pm.rply)
			trace := c.trace
			c.mu.Unlock()

			// Add in NL
			b = append(b, _CRLF_...)

			if trace {
				c.traceInOp(fmt.Sprintf("PUB %s %s %d", c.pa.subject, c.pa.reply, c.pa.size), nil)
				c.traceMsg(b)
			}

			// Process like a normal inbound msg.
			c.processInboundClientMsg(b)

			// See if we are doing graceful shutdown.
			if !pm.last {
				c.flushClients(0) // Never spend time in place.
			} else {
				// For the Shutdown event, we need to send in place otherwise
				// there is a chance that the process will exit before the
				// writeLoop has a chance to send it.
				c.flushClients(time.Second)
				return
			}
		case <-resetCh:
			goto RESET
		case <-s.quitCh:
			return
		}
	}
}

// Will send a shutdown message.
func (s *Server) sendShutdownEvent() {
	s.mu.Lock()
	if s.sys == nil || s.sys.sendq == nil {
		s.mu.Unlock()
		return
	}
	subj := fmt.Sprintf(shutdownEventSubj, s.info.ID)
	sendq := s.sys.sendq
	// Stop any more messages from queueing up.
	s.sys.sendq = nil
	// Unhook all msgHandlers. Normal client cleanup will deal with subs, etc.
	s.sys.replies = nil
	s.mu.Unlock()
	// Send to the internal queue and mark as last.
	si := &ServerInfo{}
	sendq <- &pubMsg{nil, subj, _EMPTY_, si, si, true}
}

// Used to send an internal message to an arbitrary account.
func (s *Server) sendInternalAccountMsg(a *Account, subject string, msg interface{}) error {
	s.mu.Lock()
	if s.sys == nil || s.sys.sendq == nil {
		s.mu.Unlock()
		return ErrNoSysAccount
	}
	sendq := s.sys.sendq
	// Don't hold lock while placing on the channel.
	c := s.sys.client
	s.mu.Unlock()

	// Replace our client with the account's internal client.
	if a != nil {
		a.mu.Lock()
		c = a.internalClient()
		a.mu.Unlock()
	}

	sendq <- &pubMsg{c, subject, _EMPTY_, nil, msg, false}
	return nil
}

// This will queue up a message to be sent.
// Lock should not be held.
func (s *Server) sendInternalMsgLocked(sub, rply string, si *ServerInfo, msg interface{}) {
	s.mu.Lock()
	s.sendInternalMsg(sub, rply, si, msg)
	s.mu.Unlock()
}

// This will queue up a message to be sent.
// Assumes lock is held on entry.
func (s *Server) sendInternalMsg(sub, rply string, si *ServerInfo, msg interface{}) {
	if s.sys == nil || s.sys.sendq == nil {
		return
	}
	sendq := s.sys.sendq
	// Don't hold lock while placing on the channel.
	s.mu.Unlock()
	sendq <- &pubMsg{nil, sub, rply, si, msg, false}
	s.mu.Lock()
}

// Used to send internal messages from other system clients to avoid no echo issues.
func (c *client) sendInternalMsg(sub, rply string, si *ServerInfo, msg interface{}) {
	if c == nil {
		return
	}
	s := c.srv
	if s == nil {
		return
	}
	s.mu.Lock()
	if s.sys == nil || s.sys.sendq == nil {
		return
	}
	sendq := s.sys.sendq
	// Don't hold lock while placing on the channel.
	s.mu.Unlock()

	sendq <- &pubMsg{c, sub, rply, si, msg, false}
}

// Locked version of checking if events system running. Also checks server.
func (s *Server) eventsRunning() bool {
	if s == nil {
		return false
	}
	s.mu.Lock()
	er := s.running && s.eventsEnabled()
	s.mu.Unlock()
	return er
}

// EventsEnabled will report if the server has internal events enabled via
// a defined system account.
func (s *Server) EventsEnabled() bool {
	s.mu.Lock()
	ee := s.eventsEnabled()
	s.mu.Unlock()
	return ee
}

// eventsEnabled will report if events are enabled.
// Lock should be held.
func (s *Server) eventsEnabled() bool {
	return s.sys != nil && s.sys.client != nil && s.sys.account != nil
}

// TrackedRemoteServers returns how many remote servers we are tracking
// from a system events perspective.
func (s *Server) TrackedRemoteServers() int {
	s.mu.Lock()
	if !s.running || !s.eventsEnabled() {
		return -1
	}
	ns := len(s.sys.servers)
	s.mu.Unlock()
	return ns
}

// Check for orphan servers who may have gone away without notification.
// This should be wrapChk() to setup common locking.
func (s *Server) checkRemoteServers() {
	now := time.Now()
	for sid, su := range s.sys.servers {
		if now.Sub(su.ltime) > s.sys.orphMax {
			s.Debugf("Detected orphan remote server: %q", sid)
			// Simulate it going away.
			s.processRemoteServerShutdown(sid)
		}
	}
	if s.sys.sweeper != nil {
		s.sys.sweeper.Reset(s.sys.chkOrph)
	}
}

// Grab RSS and PCPU
// Server lock will be held but released.
func (s *Server) updateServerUsage(v *ServerStats) {
	s.mu.Unlock()
	defer s.mu.Lock()
	var vss int64
	pse.ProcUsage(&v.CPU, &v.Mem, &vss)
	v.Cores = numCores
}

// Generate a route stat for our statz update.
func routeStat(r *client) *RouteStat {
	if r == nil {
		return nil
	}
	r.mu.Lock()
	rs := &RouteStat{
		ID: r.cid,
		Sent: DataStats{
			Msgs:  atomic.LoadInt64(&r.outMsgs),
			Bytes: atomic.LoadInt64(&r.outBytes),
		},
		Received: DataStats{
			Msgs:  atomic.LoadInt64(&r.inMsgs),
			Bytes: atomic.LoadInt64(&r.inBytes),
		},
		Pending: int(r.out.pb),
	}
	if r.route != nil {
		rs.Name = r.route.remoteName
	}
	r.mu.Unlock()
	return rs
}

// Actual send method for statz updates.
// Lock should be held.
func (s *Server) sendStatsz(subj string) {
	var m ServerStatsMsg
	s.updateServerUsage(&m.Stats)
	m.Stats.Start = s.start
	m.Stats.Connections = len(s.clients)
	m.Stats.TotalConnections = s.totalClients
	m.Stats.ActiveAccounts = int(atomic.LoadInt32(&s.activeAccounts))
	m.Stats.Received.Msgs = atomic.LoadInt64(&s.inMsgs)
	m.Stats.Received.Bytes = atomic.LoadInt64(&s.inBytes)
	m.Stats.Sent.Msgs = atomic.LoadInt64(&s.outMsgs)
	m.Stats.Sent.Bytes = atomic.LoadInt64(&s.outBytes)
	m.Stats.SlowConsumers = atomic.LoadInt64(&s.slowConsumers)
	m.Stats.NumSubs = s.numSubscriptions()
<<<<<<< HEAD
	// Routes
=======

	if js := s.js; js != nil {
		jStat := &JetStreamVarz{}
		s.mu.Unlock()
		js.mu.RLock()
		c := js.config
		c.StoreDir = _EMPTY_
		jStat.Config = &c
		js.mu.RUnlock()
		jStat.Stats = js.usageStats()
		if mg := js.getMetaGroup(); mg != nil {
			if mg.Leader() {
				jStat.Meta = s.raftNodeToClusterInfo(mg)
			} else {
				// non leader only include a shortened version without peers
				jStat.Meta = &ClusterInfo{
					Name:   s.ClusterName(),
					Leader: s.serverNameForNode(mg.GroupLeader()),
				}
			}
		}
		m.Stats.JetStream = jStat
		s.mu.Lock()
	}
>>>>>>> 83389db2
	for _, r := range s.routes {
		m.Stats.Routes = append(m.Stats.Routes, routeStat(r))
	}
	// Gateways
	if s.gateway.enabled {
		gw := s.gateway
		gw.RLock()
		for name, c := range gw.out {
			gs := &GatewayStat{Name: name}
			c.mu.Lock()
			gs.ID = c.cid
			gs.Sent = DataStats{
				Msgs:  atomic.LoadInt64(&c.outMsgs),
				Bytes: atomic.LoadInt64(&c.outBytes),
			}
			c.mu.Unlock()
			// Gather matching inbound connections
			gs.Received = DataStats{}
			for _, c := range gw.in {
				c.mu.Lock()
				if c.gw.name == name {
					gs.Received.Msgs += atomic.LoadInt64(&c.inMsgs)
					gs.Received.Bytes += atomic.LoadInt64(&c.inBytes)
					gs.NumInbound++
				}
				c.mu.Unlock()
			}
			m.Stats.Gateways = append(m.Stats.Gateways, gs)
		}
		gw.RUnlock()
	}
	// Active Servers
	m.Stats.ActiveServers = 1
	if s.sys != nil {
		m.Stats.ActiveServers += len(s.sys.servers)
	}
	s.sendInternalMsg(subj, _EMPTY_, &m.Server, &m)
}

// Send out our statz update.
// This should be wrapChk() to setup common locking.
func (s *Server) heartbeatStatsz() {
	if s.sys.stmr != nil {
		// Increase after startup to our max.
		s.sys.cstatsz *= 4
		if s.sys.cstatsz > s.sys.statsz {
			s.sys.cstatsz = s.sys.statsz
		}
		s.sys.stmr.Reset(s.sys.cstatsz)
	}
	s.sendStatsz(fmt.Sprintf(serverStatsSubj, s.info.ID))
}

// This should be wrapChk() to setup common locking.
func (s *Server) startStatszTimer() {
	// We will start by sending out more of these and trail off to the statsz being the max.
	s.sys.cstatsz = 250 * time.Millisecond
	// Send out the first one after 250ms.
	s.sys.stmr = time.AfterFunc(s.sys.cstatsz, s.wrapChk(s.heartbeatStatsz))
}

// Start a ticker that will fire periodically and check for orphaned servers.
// This should be wrapChk() to setup common locking.
func (s *Server) startRemoteServerSweepTimer() {
	s.sys.sweeper = time.AfterFunc(s.sys.chkOrph, s.wrapChk(s.checkRemoteServers))
}

// Length of our system hash used for server targeted messages.
const sysHashLen = 8

// Computes a hash of 8 characters for the name.
func getHash(name string) []byte {
	return getHashSize(name, sysHashLen)
}

// Returns the node name for this server which is a hash of the server name.
func (s *Server) Node() string {
	s.mu.Lock()
	defer s.mu.Unlock()
	if s.sys != nil {
		return s.sys.shash
	}
	return _EMPTY_
}

// This will setup our system wide tracking subs.
// For now we will setup one wildcard subscription to
// monitor all accounts for changes in number of connections.
// We can make this on a per account tracking basis if needed.
// Tradeoff is subscription and interest graph events vs connect and
// disconnect events, etc.
func (s *Server) initEventTracking() {
	if !s.EventsEnabled() {
		return
	}
	// Create a system hash which we use for other servers to target us specifically.
	s.sys.shash = string(getHash(s.info.Name))

	// This will be for all inbox responses.
	subject := fmt.Sprintf(inboxRespSubj, s.sys.shash, "*")
	if _, err := s.sysSubscribe(subject, s.inboxReply); err != nil {
		s.Errorf("Error setting up internal tracking: %v", err)
	}
	s.sys.inboxPre = subject
	// This is for remote updates for connection accounting.
	subject = fmt.Sprintf(accConnsEventSubjOld, "*")
	if _, err := s.sysSubscribe(subject, s.remoteConnsUpdate); err != nil {
		s.Errorf("Error setting up internal tracking for %s: %v", subject, err)
	}
	// This will be for responses for account info that we send out.
	subject = fmt.Sprintf(connsRespSubj, s.info.ID)
	if _, err := s.sysSubscribe(subject, s.remoteConnsUpdate); err != nil {
		s.Errorf("Error setting up internal tracking: %v", err)
	}
	// Listen for broad requests to respond with number of subscriptions for a given subject.
	if _, err := s.sysSubscribe(accNumSubsReqSubj, s.nsubsRequest); err != nil {
		s.Errorf("Error setting up internal tracking: %v", err)
	}
	// Listen for statsz from others.
	subject = fmt.Sprintf(serverStatsSubj, "*")
	if _, err := s.sysSubscribe(subject, s.remoteServerUpdate); err != nil {
		s.Errorf("Error setting up internal tracking: %v", err)
	}
	// Listen for all server shutdowns.
	subject = fmt.Sprintf(shutdownEventSubj, "*")
	if _, err := s.sysSubscribe(subject, s.remoteServerShutdown); err != nil {
		s.Errorf("Error setting up internal tracking: %v", err)
	}
	// Listen for account claims updates.
	subscribeToUpdate := true
	if s.accResolver != nil {
		subscribeToUpdate = !s.accResolver.IsTrackingUpdate()
	}
	if subscribeToUpdate {
		for _, sub := range []string{accUpdateEventSubjOld, accUpdateEventSubjNew} {
			if _, err := s.sysSubscribe(fmt.Sprintf(sub, "*"), s.accountClaimUpdate); err != nil {
				s.Errorf("Error setting up internal tracking: %v", err)
			}
		}
	}
	// Listen for ping messages that will be sent to all servers for statsz.
	// This subscription is kept for backwards compatibility. Got replaced by ...PING.STATZ from below
	if _, err := s.sysSubscribe(serverStatsPingReqSubj, s.statszReq); err != nil {
		s.Errorf("Error setting up internal tracking: %v", err)
	}
	monSrvc := map[string]msgHandler{
		"STATSZ": s.statszReq,
		"VARZ": func(sub *subscription, _ *client, subject, reply string, msg []byte) {
			optz := &VarzEventOptions{}
			s.zReq(reply, msg, &optz.EventFilterOptions, optz, func() (interface{}, error) { return s.Varz(&optz.VarzOptions) })
		},
		"SUBSZ": func(sub *subscription, _ *client, subject, reply string, msg []byte) {
			optz := &SubszEventOptions{}
			s.zReq(reply, msg, &optz.EventFilterOptions, optz, func() (interface{}, error) { return s.Subsz(&optz.SubszOptions) })
		},
		"CONNZ": func(sub *subscription, _ *client, subject, reply string, msg []byte) {
			optz := &ConnzEventOptions{}
			s.zReq(reply, msg, &optz.EventFilterOptions, optz, func() (interface{}, error) { return s.Connz(&optz.ConnzOptions) })
		},
		"ROUTEZ": func(sub *subscription, _ *client, subject, reply string, msg []byte) {
			optz := &RoutezEventOptions{}
			s.zReq(reply, msg, &optz.EventFilterOptions, optz, func() (interface{}, error) { return s.Routez(&optz.RoutezOptions) })
		},
		"GATEWAYZ": func(sub *subscription, _ *client, subject, reply string, msg []byte) {
			optz := &GatewayzEventOptions{}
			s.zReq(reply, msg, &optz.EventFilterOptions, optz, func() (interface{}, error) { return s.Gatewayz(&optz.GatewayzOptions) })
		},
		"LEAFZ": func(sub *subscription, _ *client, subject, reply string, msg []byte) {
			optz := &LeafzEventOptions{}
			s.zReq(reply, msg, &optz.EventFilterOptions, optz, func() (interface{}, error) { return s.Leafz(&optz.LeafzOptions) })
		},
		"ACCOUNTZ": func(sub *subscription, _ *client, subject, reply string, msg []byte) {
			optz := &AccountzEventOptions{}
			s.zReq(reply, msg, &optz.EventFilterOptions, optz, func() (interface{}, error) { return s.Accountz(&optz.AccountzOptions) })
		},
		"JSZ": func(sub *subscription, _ *client, subject, reply string, msg []byte) {
			optz := &JszEventOptions{}
			s.zReq(reply, msg, &optz.EventFilterOptions, optz, func() (interface{}, error) { return s.Jsz(&optz.JSzOptions) })
		},
	}
	for name, req := range monSrvc {
		subject = fmt.Sprintf(serverDirectReqSubj, s.info.ID, name)
		if _, err := s.sysSubscribe(subject, req); err != nil {
			s.Errorf("Error setting up internal tracking: %v", err)
		}
		subject = fmt.Sprintf(serverPingReqSubj, name)
		if _, err := s.sysSubscribe(subject, req); err != nil {
			s.Errorf("Error setting up internal tracking: %v", err)
		}
	}
	extractAccount := func(subject string) (string, error) {
		if tk := strings.Split(subject, tsep); len(tk) != accReqTokens {
			return "", fmt.Errorf("subject %q is malformed", subject)
		} else {
			return tk[accReqAccIndex], nil
		}
	}
	monAccSrvc := map[string]msgHandler{
		"SUBSZ": func(sub *subscription, _ *client, subject, reply string, msg []byte) {
			optz := &SubszEventOptions{}
			s.zReq(reply, msg, &optz.EventFilterOptions, optz, func() (interface{}, error) {
				if acc, err := extractAccount(subject); err != nil {
					return nil, err
				} else {
					optz.SubszOptions.Subscriptions = true
					optz.SubszOptions.Account = acc
					return s.Subsz(&optz.SubszOptions)
				}
			})
		},
		"CONNZ": func(sub *subscription, _ *client, subject, reply string, msg []byte) {
			optz := &ConnzEventOptions{}
			s.zReq(reply, msg, &optz.EventFilterOptions, optz, func() (interface{}, error) {
				if acc, err := extractAccount(subject); err != nil {
					return nil, err
				} else {
					optz.ConnzOptions.Account = acc
					return s.Connz(&optz.ConnzOptions)
				}
			})
		},
		"LEAFZ": func(sub *subscription, _ *client, subject, reply string, msg []byte) {
			optz := &LeafzEventOptions{}
			s.zReq(reply, msg, &optz.EventFilterOptions, optz, func() (interface{}, error) {
				if acc, err := extractAccount(subject); err != nil {
					return nil, err
				} else {
					optz.LeafzOptions.Account = acc
					return s.Leafz(&optz.LeafzOptions)
				}
			})
		},
		"JSZ": func(sub *subscription, _ *client, subject, reply string, msg []byte) {
			optz := &JszEventOptions{}
			s.zReq(reply, msg, &optz.EventFilterOptions, optz, func() (interface{}, error) {
				if acc, err := extractAccount(subject); err != nil {
					return nil, err
				} else {
					optz.Account = acc
					return s.JszAccount(&optz.JSzOptions)
				}
			})
		},
		"INFO": func(sub *subscription, _ *client, subject, reply string, msg []byte) {
			optz := &AccInfoEventOptions{}
			s.zReq(reply, msg, &optz.EventFilterOptions, optz, func() (interface{}, error) {
				if acc, err := extractAccount(subject); err != nil {
					return nil, err
				} else {
					return s.accountInfo(acc)
				}
			})
		},
		"CONNS": s.connsRequest,
	}
	for name, req := range monAccSrvc {
		if _, err := s.sysSubscribe(fmt.Sprintf(accReqSubj, "*", name), req); err != nil {
			s.Errorf("Error setting up internal tracking: %v", err)
		}
	}

	// Listen for updates when leaf nodes connect for a given account. This will
	// force any gateway connections to move to `modeInterestOnly`
	subject = fmt.Sprintf(leafNodeConnectEventSubj, "*")
	if _, err := s.sysSubscribe(subject, s.leafNodeConnected); err != nil {
		s.Errorf("Error setting up internal tracking: %v", err)
	}
	// For tracking remote latency measurements.
	subject = fmt.Sprintf(remoteLatencyEventSubj, s.sys.shash)
	if _, err := s.sysSubscribe(subject, s.remoteLatencyUpdate); err != nil {
		s.Errorf("Error setting up internal latency tracking: %v", err)
	}
	// This is for simple debugging of number of subscribers that exist in the system.
	if _, err := s.sysSubscribeInternal(accSubsSubj, s.debugSubscribers); err != nil {
		s.Errorf("Error setting up internal debug service for subscribers: %v", err)
	}
}

// add all exports a system account will need
func (s *Server) addSystemAccountExports(sacc *Account) {
	if !s.EventsEnabled() {
		return
	}
	if err := sacc.AddServiceExport(accSubsSubj, nil); err != nil {
		s.Errorf("Error adding system service export for %q: %v", accSubsSubj, err)
	}
	if s.JetStreamEnabled() {
		s.checkJetStreamExports()
	}
}

// accountClaimUpdate will receive claim updates for accounts.
func (s *Server) accountClaimUpdate(sub *subscription, _ *client, subject, resp string, msg []byte) {
	if !s.EventsEnabled() {
		return
	}
	pubKey := ""
	toks := strings.Split(subject, tsep)
	if len(toks) == accUpdateTokensNew {
		pubKey = toks[accReqAccIndex]
	} else if len(toks) == accUpdateTokensOld {
		pubKey = toks[accUpdateAccIdxOld]
	} else {
		s.Debugf("Received account claims update on bad subject %q", subject)
		return
	}
	if claim, err := jwt.DecodeAccountClaims(string(msg)); err != nil {
		respondToUpdate(s, resp, pubKey, "jwt update resulted in error", err)
	} else if claim.Subject != pubKey {
		err := errors.New("subject does not match jwt content")
		respondToUpdate(s, resp, pubKey, "jwt update resulted in error", err)
	} else if v, ok := s.accounts.Load(pubKey); !ok {
		respondToUpdate(s, resp, pubKey, "jwt update skipped", nil)
	} else if err := s.updateAccountWithClaimJWT(v.(*Account), string(msg)); err != nil {
		respondToUpdate(s, resp, pubKey, "jwt update resulted in error", err)
	} else {
		respondToUpdate(s, resp, pubKey, "jwt updated", nil)
	}
}

// processRemoteServerShutdown will update any affected accounts.
// Will update the remote count for clients.
// Lock assume held.
func (s *Server) processRemoteServerShutdown(sid string) {
	s.accounts.Range(func(k, v interface{}) bool {
		v.(*Account).removeRemoteServer(sid)
		return true
	})
	// Update any state in nodeInfo.
	s.nodeToInfo.Range(func(k, v interface{}) bool {
		si := v.(nodeInfo)
		if si.id == sid {
			si.offline = true
			s.nodeToInfo.Store(k, si)
			return false
		}
		return true
	})
	delete(s.sys.servers, sid)
}

// remoteServerShutdownEvent is called when we get an event from another server shutting down.
func (s *Server) remoteServerShutdown(sub *subscription, _ *client, subject, reply string, msg []byte) {
	s.mu.Lock()
	defer s.mu.Unlock()
	if !s.eventsEnabled() {
		return
	}
	toks := strings.Split(subject, tsep)
	if len(toks) < shutdownEventTokens {
		s.Debugf("Received remote server shutdown on bad subject %q", subject)
		return
	}

	sid := toks[serverSubjectIndex]
	if su := s.sys.servers[sid]; su != nil {
		s.processRemoteServerShutdown(sid)
	}

	if len(msg) == 0 {
		return
	}

	// We have an optional serverInfo here, remove from nodeToX lookups.
	var si ServerInfo
	if err := json.Unmarshal(msg, &si); err != nil {
		s.Debugf("Received bad server info for remote server shutdown")
		return
	}
	// Additional processing here.
	node := string(getHash(si.Name))
	s.nodeToInfo.Store(node, nodeInfo{si.Name, si.Cluster, si.ID, true, true})
}

// remoteServerUpdate listens for statsz updates from other servers.
func (s *Server) remoteServerUpdate(sub *subscription, _ *client, subject, reply string, msg []byte) {
	var ssm ServerStatsMsg
	if err := json.Unmarshal(msg, &ssm); err != nil {
		s.Debugf("Received bad server info for remote server update")
		return
	}
	si := ssm.Server
	node := string(getHash(si.Name))
	s.nodeToInfo.Store(node, nodeInfo{si.Name, si.Cluster, si.ID, false, si.JetStream})
}

// updateRemoteServer is called when we have an update from a remote server.
// This allows us to track remote servers, respond to shutdown messages properly,
// make sure that messages are ordered, and allow us to prune dead servers.
// Lock should be held upon entry.
func (s *Server) updateRemoteServer(ms *ServerInfo) {
	su := s.sys.servers[ms.ID]
	if su == nil {
		s.sys.servers[ms.ID] = &serverUpdate{ms.Seq, time.Now()}
		s.processNewServer(ms)
	} else {
		// Should always be going up.
		if ms.Seq <= su.seq {
			s.Errorf("Received out of order remote server update from: %q", ms.ID)
			return
		}
		su.seq = ms.Seq
		su.ltime = time.Now()
	}
}

// processNewServer will hold any logic we want to use when we discover a new server.
// Lock should be held upon entry.
func (s *Server) processNewServer(ms *ServerInfo) {
	// Right now we only check if we have leafnode servers and if so send another
	// connect update to make sure they switch this account to interest only mode.
	s.ensureGWsInterestOnlyForLeafNodes()
	// Add to our nodeToName
	node := string(getHash(ms.Name))
	s.nodeToInfo.Store(node, nodeInfo{ms.Name, ms.Cluster, ms.ID, false, ms.JetStream})
	// Announce ourselves..
	s.sendStatsz(fmt.Sprintf(serverStatsSubj, s.info.ID))
}

// If GW is enabled on this server and there are any leaf node connections,
// this function will send a LeafNode connect system event to the super cluster
// to ensure that the GWs are in interest-only mode for this account.
// Lock should be held upon entry.
// TODO(dlc) - this will cause this account to be loaded on all servers. Need a better
// way with GW2.
func (s *Server) ensureGWsInterestOnlyForLeafNodes() {
	if !s.gateway.enabled || len(s.leafs) == 0 {
		return
	}
	sent := make(map[*Account]bool, len(s.leafs))
	for _, c := range s.leafs {
		if !sent[c.acc] {
			s.sendLeafNodeConnectMsg(c.acc.Name)
			sent[c.acc] = true
		}
	}
}

// shutdownEventing will clean up all eventing state.
func (s *Server) shutdownEventing() {
	if !s.eventsRunning() {
		return
	}

	s.mu.Lock()
	clearTimer(&s.sys.sweeper)
	clearTimer(&s.sys.stmr)
	sys := s.sys
	s.mu.Unlock()

	// We will queue up a shutdown event and wait for the
	// internal send loop to exit.
	s.sendShutdownEvent()
	sys.wg.Wait()
	close(sys.resetCh)

	s.mu.Lock()
	defer s.mu.Unlock()

	// Whip through all accounts.
	s.accounts.Range(func(k, v interface{}) bool {
		v.(*Account).clearEventing()
		return true
	})
	// Turn everything off here.
	s.sys = nil
}

// Request for our local connection count.
func (s *Server) connsRequest(sub *subscription, _ *client, subject, reply string, msg []byte) {
	if !s.eventsRunning() {
		return
	}
	tk := strings.Split(subject, tsep)
	if len(tk) != accReqTokens {
		s.sys.client.Errorf("Bad subject account connections request message")
		return
	}
	a := tk[accReqAccIndex]
	m := accNumConnsReq{Account: a}
	if err := json.Unmarshal(msg, &m); err != nil {
		s.sys.client.Errorf("Error unmarshalling account connections request message: %v", err)
		return
	}
	if m.Account != a {
		s.sys.client.Errorf("Error unmarshalled account does not match subject")
		return
	}
	// Here we really only want to lookup the account if its local. We do not want to fetch this
	// account if we have no interest in it.
	var acc *Account
	if v, ok := s.accounts.Load(m.Account); ok {
		acc = v.(*Account)
	}
	if acc == nil {
		return
	}
	// We know this is a local connection.
	if nlc := acc.NumLocalConnections(); nlc > 0 {
		s.mu.Lock()
		s.sendAccConnsUpdate(acc, reply)
		s.mu.Unlock()
	}
}

// leafNodeConnected is an event we will receive when a leaf node for a given account connects.
func (s *Server) leafNodeConnected(sub *subscription, _ *client, subject, reply string, msg []byte) {
	m := accNumConnsReq{}
	if err := json.Unmarshal(msg, &m); err != nil {
		s.sys.client.Errorf("Error unmarshalling account connections request message: %v", err)
		return
	}

	s.mu.Lock()
	na := m.Account == "" || !s.eventsEnabled() || !s.gateway.enabled
	s.mu.Unlock()

	if na {
		return
	}

	if acc, _ := s.lookupAccount(m.Account); acc != nil {
		s.switchAccountToInterestMode(acc.Name)
	}
}

// Common filter options for system requests STATSZ VARZ SUBSZ CONNZ ROUTEZ GATEWAYZ LEAFZ
type EventFilterOptions struct {
	Name    string   `json:"server_name,omitempty"` // filter by server name
	Cluster string   `json:"cluster,omitempty"`     // filter by cluster name
	Host    string   `json:"host,omitempty"`        // filter by host name
	Tags    []string `json:"tags,omitempty"`        // filter by tags (must match all tags)
	Domain  string   `json:"domain,omitempty"`      // filter by JS domain
}

// StatszEventOptions are options passed to Statsz
type StatszEventOptions struct {
	// No actual options yet
	EventFilterOptions
}

// Options for account Info
type AccInfoEventOptions struct {
	// No actual options yet
	EventFilterOptions
}

// In the context of system events, ConnzEventOptions are options passed to Connz
type ConnzEventOptions struct {
	ConnzOptions
	EventFilterOptions
}

// In the context of system events, RoutezEventOptions are options passed to Routez
type RoutezEventOptions struct {
	RoutezOptions
	EventFilterOptions
}

// In the context of system events, SubzEventOptions are options passed to Subz
type SubszEventOptions struct {
	SubszOptions
	EventFilterOptions
}

// In the context of system events, VarzEventOptions are options passed to Varz
type VarzEventOptions struct {
	VarzOptions
	EventFilterOptions
}

// In the context of system events, GatewayzEventOptions are options passed to Gatewayz
type GatewayzEventOptions struct {
	GatewayzOptions
	EventFilterOptions
}

// In the context of system events, LeafzEventOptions are options passed to Leafz
type LeafzEventOptions struct {
	LeafzOptions
	EventFilterOptions
}

// In the context of system events, AccountzEventOptions are options passed to Accountz
type AccountzEventOptions struct {
	AccountzOptions
	EventFilterOptions
}

// In the context of system events, JszEventOptions are options passed to Jsz
type JszEventOptions struct {
	JSzOptions
	EventFilterOptions
}

// returns true if the request does NOT apply to this server and can be ignored.
// DO NOT hold the server lock when
func (s *Server) filterRequest(fOpts *EventFilterOptions) bool {
	if fOpts.Name != _EMPTY_ && !strings.Contains(s.info.Name, fOpts.Name) {
		return true
	}
	if fOpts.Host != _EMPTY_ && !strings.Contains(s.info.Host, fOpts.Host) {
		return true
	}
	if fOpts.Cluster != _EMPTY_ {
		s.mu.Lock()
		cluster := s.info.Cluster
		s.mu.Unlock()
		if !strings.Contains(cluster, fOpts.Cluster) {
			return true
		}
	}
	if len(fOpts.Tags) > 0 {
		opts := s.getOpts()
		for _, t := range fOpts.Tags {
			if !opts.Tags.Contains(t) {
				return true
			}
		}
	}
	if fOpts.Domain != _EMPTY_ && s.getOpts().JetStreamDomain != fOpts.Domain {
		return true
	}
	return false
}

// statszReq is a request for us to respond with current statsz.
func (s *Server) statszReq(sub *subscription, _ *client, subject, reply string, msg []byte) {
	if !s.EventsEnabled() || reply == _EMPTY_ {
		return
	}
	opts := StatszEventOptions{}
	if len(msg) != 0 {
		if err := json.Unmarshal(msg, &opts); err != nil {
			server := &ServerInfo{}
			response := map[string]interface{}{"server": server}
			response["error"] = map[string]interface{}{
				"code":        http.StatusBadRequest,
				"description": err.Error(),
			}
			s.sendInternalMsgLocked(reply, _EMPTY_, server, response)
			return
		} else if ignore := s.filterRequest(&opts.EventFilterOptions); ignore {
			return
		}
	}
	s.mu.Lock()
	s.sendStatsz(reply)
	s.mu.Unlock()
}

var errSkipZreq = errors.New("filtered response")

func (s *Server) zReq(reply string, msg []byte, fOpts *EventFilterOptions, optz interface{}, respf func() (interface{}, error)) {
	if !s.EventsEnabled() || reply == _EMPTY_ {
		return
	}
	server := &ServerInfo{}
	response := map[string]interface{}{"server": server}
	var err error
	status := 0
	if len(msg) != 0 {
		if err = json.Unmarshal(msg, optz); err != nil {
			status = http.StatusBadRequest // status is only included on error, so record how far execution got
		} else if s.filterRequest(fOpts) {
			return
		}
	}
	if err == nil {
		response["data"], err = respf()
		if errors.Is(err, errSkipZreq) {
			return
		}
		status = http.StatusInternalServerError
	}
	if err != nil {
		response["error"] = map[string]interface{}{
			"code":        status,
			"description": err.Error(),
		}
	}
	s.sendInternalMsgLocked(reply, _EMPTY_, server, response)
}

// remoteConnsUpdate gets called when we receive a remote update from another server.
func (s *Server) remoteConnsUpdate(sub *subscription, _ *client, subject, reply string, msg []byte) {
	if !s.eventsRunning() {
		return
	}
	m := AccountNumConns{}
	if err := json.Unmarshal(msg, &m); err != nil {
		s.sys.client.Errorf("Error unmarshalling account connection event message: %v", err)
		return
	}

	// See if we have the account registered, if not drop it.
	// Make sure this does not force us to load this account here.
	var acc *Account
	if v, ok := s.accounts.Load(m.Account); ok {
		acc = v.(*Account)
	}
	// Silently ignore these if we do not have local interest in the account.
	if acc == nil {
		return
	}

	s.mu.Lock()

	// check again here if we have been shutdown.
	if !s.running || !s.eventsEnabled() {
		s.mu.Unlock()
		return
	}
	// Double check that this is not us, should never happen, so error if it does.
	if m.Server.ID == s.info.ID {
		s.sys.client.Errorf("Processing our own account connection event message: ignored")
		s.mu.Unlock()
		return
	}
	// If we are here we have interest in tracking this account. Update our accounting.
	clients := acc.updateRemoteServer(&m)
	s.updateRemoteServer(&m.Server)
	s.mu.Unlock()
	// Need to close clients outside of server lock
	for _, c := range clients {
		c.maxAccountConnExceeded()
	}
}

// Setup tracking for this account. This allows us to track global account activity.
// Lock should be held on entry.
func (s *Server) enableAccountTracking(a *Account) {
	if a == nil || !s.eventsEnabled() {
		return
	}

	// TODO(ik): Generate payload although message may not be sent.
	// May need to ensure we do so only if there is a known interest.
	// This can get complicated with gateways.

	subj := fmt.Sprintf(accReqSubj, a.Name, "CONNS")
	reply := fmt.Sprintf(connsRespSubj, s.info.ID)
	m := accNumConnsReq{Account: a.Name}
	s.sendInternalMsg(subj, reply, &m.Server, &m)
}

// Event on leaf node connect.
// Lock should NOT be held on entry.
func (s *Server) sendLeafNodeConnect(a *Account) {
	s.mu.Lock()
	// If we are not in operator mode, or do not have any gateways defined, this should also be a no-op.
	if a == nil || !s.eventsEnabled() || !s.gateway.enabled {
		s.mu.Unlock()
		return
	}
	s.sendLeafNodeConnectMsg(a.Name)
	s.mu.Unlock()

	s.switchAccountToInterestMode(a.Name)
}

// Send the leafnode connect message.
// Lock should be held.
func (s *Server) sendLeafNodeConnectMsg(accName string) {
	subj := fmt.Sprintf(leafNodeConnectEventSubj, accName)
	m := accNumConnsReq{Account: accName}
	s.sendInternalMsg(subj, "", &m.Server, &m)
}

// sendAccConnsUpdate is called to send out our information on the
// account's local connections.
// Lock should be held on entry.
func (s *Server) sendAccConnsUpdate(a *Account, subj ...string) {
	if !s.eventsEnabled() || a == nil {
		return
	}
	sendQ := s.sys.sendq
	if sendQ == nil {
		return
	}
	// Build event with account name and number of local clients and leafnodes.
	eid := s.nextEventID()
	a.mu.Lock()
	s.mu.Unlock()
	localConns := a.numLocalConnections()
	m := &AccountNumConns{
		TypedEvent: TypedEvent{
			Type: AccountNumConnsMsgType,
			ID:   eid,
			Time: time.Now().UTC(),
		},
		Account:    a.Name,
		Conns:      localConns,
		LeafNodes:  a.numLocalLeafNodes(),
		TotalConns: localConns + a.numLocalLeafNodes(),
	}
	// Set timer to fire again unless we are at zero.
	if localConns == 0 {
		clearTimer(&a.ctmr)
	} else {
		// Check to see if we have an HB running and update.
		if a.ctmr == nil {
			a.ctmr = time.AfterFunc(eventsHBInterval, func() { s.accConnsUpdate(a) })
		} else {
			a.ctmr.Reset(eventsHBInterval)
		}
	}
	for _, sub := range subj {
		msg := &pubMsg{nil, sub, _EMPTY_, &m.Server, &m, false}
		select {
		case sendQ <- msg:
		default:
			a.mu.Unlock()
			sendQ <- msg
			a.mu.Lock()
		}
	}
	a.mu.Unlock()
	s.mu.Lock()
}

// accConnsUpdate is called whenever there is a change to the account's
// number of active connections, or during a heartbeat.
func (s *Server) accConnsUpdate(a *Account) {
	s.mu.Lock()
	defer s.mu.Unlock()
	if !s.eventsEnabled() || a == nil {
		return
	}
	s.sendAccConnsUpdate(a, fmt.Sprintf(accConnsEventSubjOld, a.Name), fmt.Sprintf(accConnsEventSubjNew, a.Name))
}

// server lock should be held
func (s *Server) nextEventID() string {
	return s.eventIds.Next()
}

// accountConnectEvent will send an account client connect event if there is interest.
// This is a billing event.
func (s *Server) accountConnectEvent(c *client) {
	s.mu.Lock()
	if !s.eventsEnabled() {
		s.mu.Unlock()
		return
	}
	gacc := s.gacc
	eid := s.nextEventID()
	s.mu.Unlock()

	c.mu.Lock()
	// Ignore global account activity
	if c.acc == nil || c.acc == gacc {
		c.mu.Unlock()
		return
	}

	m := ConnectEventMsg{
		TypedEvent: TypedEvent{
			Type: ConnectEventMsgType,
			ID:   eid,
			Time: time.Now().UTC(),
		},
		Client: ClientInfo{
			Start:     &c.start,
			Host:      c.host,
			ID:        c.cid,
			Account:   accForClient(c),
			User:      c.getRawAuthUser(),
			Name:      c.opts.Name,
			Lang:      c.opts.Lang,
			Version:   c.opts.Version,
			Jwt:       c.opts.JWT,
			IssuerKey: issuerForClient(c),
			Tags:      c.tags,
			NameTag:   c.nameTag,
		},
	}
	c.mu.Unlock()

	subj := fmt.Sprintf(connectEventSubj, c.acc.Name)
	s.sendInternalMsgLocked(subj, _EMPTY_, &m.Server, &m)
}

// accountDisconnectEvent will send an account client disconnect event if there is interest.
// This is a billing event.
func (s *Server) accountDisconnectEvent(c *client, now time.Time, reason string) {
	s.mu.Lock()
	if !s.eventsEnabled() {
		s.mu.Unlock()
		return
	}
	gacc := s.gacc
	eid := s.nextEventID()
	s.mu.Unlock()

	c.mu.Lock()

	// Ignore global account activity
	if c.acc == nil || c.acc == gacc {
		c.mu.Unlock()
		return
	}

	m := DisconnectEventMsg{
		TypedEvent: TypedEvent{
			Type: DisconnectEventMsgType,
			ID:   eid,
			Time: now,
		},
		Client: ClientInfo{
			Start:     &c.start,
			Stop:      &now,
			Host:      c.host,
			ID:        c.cid,
			Account:   accForClient(c),
			User:      c.getRawAuthUser(),
			Name:      c.opts.Name,
			Lang:      c.opts.Lang,
			Version:   c.opts.Version,
			RTT:       c.getRTT(),
			Jwt:       c.opts.JWT,
			IssuerKey: issuerForClient(c),
			Tags:      c.tags,
			NameTag:   c.nameTag,
		},
		Sent: DataStats{
			Msgs:  atomic.LoadInt64(&c.inMsgs),
			Bytes: atomic.LoadInt64(&c.inBytes),
		},
		Received: DataStats{
			Msgs:  c.outMsgs,
			Bytes: c.outBytes,
		},
		Reason: reason,
	}
	accName := c.acc.Name
	c.mu.Unlock()

	subj := fmt.Sprintf(disconnectEventSubj, accName)
	s.sendInternalMsgLocked(subj, _EMPTY_, &m.Server, &m)
}

func (s *Server) sendAuthErrorEvent(c *client) {
	s.mu.Lock()
	if !s.eventsEnabled() {
		s.mu.Unlock()
		return
	}
	eid := s.nextEventID()
	s.mu.Unlock()
	now := time.Now().UTC()
	c.mu.Lock()
	m := DisconnectEventMsg{
		TypedEvent: TypedEvent{
			Type: DisconnectEventMsgType,
			ID:   eid,
			Time: now,
		},
		Client: ClientInfo{
			Start:     &c.start,
			Stop:      &now,
			Host:      c.host,
			ID:        c.cid,
			Account:   accForClient(c),
			User:      c.getRawAuthUser(),
			Name:      c.opts.Name,
			Lang:      c.opts.Lang,
			Version:   c.opts.Version,
			RTT:       c.getRTT(),
			Jwt:       c.opts.JWT,
			IssuerKey: issuerForClient(c),
			Tags:      c.tags,
			NameTag:   c.nameTag,
		},
		Sent: DataStats{
			Msgs:  c.inMsgs,
			Bytes: c.inBytes,
		},
		Received: DataStats{
			Msgs:  c.outMsgs,
			Bytes: c.outBytes,
		},
		Reason: AuthenticationViolation.String(),
	}
	c.mu.Unlock()

	s.mu.Lock()
	subj := fmt.Sprintf(authErrorEventSubj, s.info.ID)
	s.sendInternalMsg(subj, _EMPTY_, &m.Server, &m)
	s.mu.Unlock()
}

// Internal message callback. If the msg is needed past the callback it is
// required to be copied.
type msgHandler func(sub *subscription, client *client, subject, reply string, msg []byte)

// Create an internal subscription. sysSubscribeQ for queue groups.
func (s *Server) sysSubscribe(subject string, cb msgHandler) (*subscription, error) {
	return s.systemSubscribe(subject, _EMPTY_, false, nil, cb)
}

// Create an internal subscription with queue
func (s *Server) sysSubscribeQ(subject, queue string, cb msgHandler) (*subscription, error) {
	return s.systemSubscribe(subject, queue, false, nil, cb)
}

// Create an internal subscription but do not forward interest.
func (s *Server) sysSubscribeInternal(subject string, cb msgHandler) (*subscription, error) {
	return s.systemSubscribe(subject, _EMPTY_, true, nil, cb)
}

func (s *Server) systemSubscribe(subject, queue string, internalOnly bool, c *client, cb msgHandler) (*subscription, error) {
	s.mu.Lock()
	if !s.eventsEnabled() {
		s.mu.Unlock()
		return nil, ErrNoSysAccount
	}
	if cb == nil {
		s.mu.Unlock()
		return nil, fmt.Errorf("undefined message handler")
	}
	if c == nil {
		c = s.sys.client
	}
	trace := c.trace
	s.sys.sid++
	sid := strconv.Itoa(s.sys.sid)
	s.mu.Unlock()

	// Now create the subscription
	if trace {
		c.traceInOp("SUB", []byte(subject+" "+queue+" "+sid))
	}

	var q []byte
	if queue != "" {
		q = []byte(queue)
	}
	// Now create the subscription
	return c.processSub([]byte(subject), q, []byte(sid), cb, internalOnly)
}

func (s *Server) sysUnsubscribe(sub *subscription) {
	if sub == nil {
		return
	}
	s.mu.Lock()
	if !s.eventsEnabled() {
		s.mu.Unlock()
		return
	}
	c := sub.client
	s.mu.Unlock()

	if c != nil {
		c.processUnsub(sub.sid)
	}
}

// This will generate the tracking subject for remote latency from the response subject.
func remoteLatencySubjectForResponse(subject []byte) string {
	if !isTrackedReply(subject) {
		return ""
	}
	toks := bytes.Split(subject, []byte(tsep))
	// FIXME(dlc) - Sprintf may become a performance concern at some point.
	return fmt.Sprintf(remoteLatencyEventSubj, toks[len(toks)-2])
}

// remoteLatencyUpdate is used to track remote latency measurements for tracking on exported services.
func (s *Server) remoteLatencyUpdate(sub *subscription, _ *client, subject, _ string, msg []byte) {
	if !s.eventsRunning() {
		return
	}
	rl := remoteLatency{}
	if err := json.Unmarshal(msg, &rl); err != nil {
		s.Errorf("Error unmarshalling remote latency measurement: %v", err)
		return
	}
	// Now we need to look up the responseServiceImport associated with this measurement.
	acc, err := s.LookupAccount(rl.Account)
	if err != nil {
		s.Warnf("Could not lookup account %q for latency measurement", rl.Account)
		return
	}
	// Now get the request id / reply. We need to see if we have a GW prefix and if so strip that off.
	reply := rl.ReqId
	if gwPrefix, old := isGWRoutedSubjectAndIsOldPrefix([]byte(reply)); gwPrefix {
		reply = string(getSubjectFromGWRoutedReply([]byte(reply), old))
	}
	acc.mu.RLock()
	si := acc.exports.responses[reply]
	if si == nil {
		acc.mu.RUnlock()
		return
	}
	m1 := si.m1
	m2 := rl.M2

	lsub := si.latency.subject
	acc.mu.RUnlock()

	// So we have not processed the response tracking measurement yet.
	if m1 == nil {
		si.acc.mu.Lock()
		// Double check since could have slipped in.
		m1 = si.m1
		if m1 == nil {
			// Store our value there for them to pick up.
			si.m1 = &m2
		}
		si.acc.mu.Unlock()
		if m1 == nil {
			return
		}
	}

	// Calculate the correct latencies given M1 and M2.
	m1.merge(&m2)

	// Clear the requesting client since we send the result here.
	acc.mu.Lock()
	si.rc = nil
	acc.mu.Unlock()

	// Make sure we remove the entry here.
	acc.removeServiceImport(si.from)
	// Send the metrics
	s.sendInternalAccountMsg(acc, lsub, m1)
}

// This is used for all inbox replies so that we do not send supercluster wide interest
// updates for every request. Same trick used in modern NATS clients.
func (s *Server) inboxReply(sub *subscription, c *client, subject, reply string, msg []byte) {
	s.mu.Lock()
	if !s.eventsEnabled() || s.sys.replies == nil {
		s.mu.Unlock()
		return
	}
	cb, ok := s.sys.replies[subject]
	s.mu.Unlock()

	if ok && cb != nil {
		cb(sub, c, subject, reply, msg)
	}
}

// Copied from go client.
// We could use serviceReply here instead to save some code.
// I prefer these semantics for the moment, when tracing you know what this is.
const (
	InboxPrefix        = "$SYS._INBOX."
	inboxPrefixLen     = len(InboxPrefix)
	respInboxPrefixLen = inboxPrefixLen + sysHashLen + 1
	replySuffixLen     = 8 // Gives us 62^8
)

// Creates an internal inbox used for replies that will be processed by the global wc handler.
func (s *Server) newRespInbox() string {
	var b [respInboxPrefixLen + replySuffixLen]byte
	pres := b[:respInboxPrefixLen]
	copy(pres, s.sys.inboxPre)
	rn := rand.Int63()
	for i, l := respInboxPrefixLen, rn; i < len(b); i++ {
		b[i] = digits[l%base]
		l /= base
	}
	return string(b[:])
}

// accNumSubsReq is sent when we need to gather remote info on subs.
type accNumSubsReq struct {
	Account string `json:"acc"`
	Subject string `json:"subject"`
	Queue   []byte `json:"queue,omitempty"`
}

// helper function to total information from results to count subs.
func totalSubs(rr *SublistResult, qg []byte) (nsubs int32) {
	if rr == nil {
		return
	}
	checkSub := func(sub *subscription) {
		// TODO(dlc) - This could be smarter.
		if qg != nil && !bytes.Equal(qg, sub.queue) {
			return
		}
		if sub.client.kind == CLIENT || sub.client.isHubLeafNode() {
			nsubs++
		}
	}
	if qg == nil {
		for _, sub := range rr.psubs {
			checkSub(sub)
		}
	}
	for _, qsub := range rr.qsubs {
		for _, sub := range qsub {
			checkSub(sub)
		}
	}
	return
}

// Allows users of large systems to debug active subscribers for a given subject.
// Payload should be the subject of interest.
func (s *Server) debugSubscribers(sub *subscription, c *client, subject, reply string, rmsg []byte) {
	// Even though this is an internal only subscription, meaning interest was not forwarded, we could
	// get one here from a GW in optimistic mode. Ignore for now.
	// FIXME(dlc) - Should we send no interest here back to the GW?
	if c.kind != CLIENT {
		return
	}

	_, acc, _, msg, err := s.getRequestInfo(c, rmsg)
	if err != nil {
		return
	}

	// We could have a single subject or we could have a subject and a wildcard separated by whitespace.
	args := strings.Split(strings.TrimSpace(string(msg)), " ")
	if len(args) == 0 {
		s.sendInternalAccountMsg(acc, reply, 0)
		return
	}

	tsubj := args[0]
	var qgroup []byte
	if len(args) > 1 {
		qgroup = []byte(args[1])
	}

	var nsubs int32

	if subjectIsLiteral(tsubj) {
		// We will look up subscribers locally first then determine if we need to solicit other servers.
		rr := acc.sl.Match(tsubj)
		nsubs = totalSubs(rr, qgroup)
	} else {
		// We have a wildcard, so this is a bit slower path.
		var _subs [32]*subscription
		subs := _subs[:0]
		acc.sl.All(&subs)
		for _, sub := range subs {
			if subjectIsSubsetMatch(string(sub.subject), tsubj) {
				if qgroup != nil && !bytes.Equal(qgroup, sub.queue) {
					continue
				}
				if sub.client.kind == CLIENT || sub.client.isHubLeafNode() {
					nsubs++
				}
			}
		}
	}

	// We should have an idea of how many responses to expect from remote servers.
	var expected = acc.expectedRemoteResponses()

	// If we are only local, go ahead and return.
	if expected == 0 {
		s.sendInternalAccountMsg(nil, reply, nsubs)
		return
	}

	// We need to solicit from others.
	// To track status.
	responses := int32(0)
	done := make(chan (bool))

	s.mu.Lock()
	// Create direct reply inbox that we multiplex under the WC replies.
	replySubj := s.newRespInbox()
	// Store our handler.
	s.sys.replies[replySubj] = func(sub *subscription, _ *client, subject, _ string, msg []byte) {
		if n, err := strconv.Atoi(string(msg)); err == nil {
			atomic.AddInt32(&nsubs, int32(n))
		}
		if atomic.AddInt32(&responses, 1) >= expected {
			select {
			case done <- true:
			default:
			}
		}
	}
	// Send the request to the other servers.
	request := &accNumSubsReq{
		Account: acc.Name,
		Subject: tsubj,
		Queue:   qgroup,
	}
	s.sendInternalMsg(accNumSubsReqSubj, replySubj, nil, request)
	s.mu.Unlock()

	// FIXME(dlc) - We should rate limit here instead of blind Go routine.
	go func() {
		select {
		case <-done:
		case <-time.After(500 * time.Millisecond):
		}
		// Cleanup the WC entry.
		var sendResponse bool
		s.mu.Lock()
		if s.sys != nil && s.sys.replies != nil {
			delete(s.sys.replies, replySubj)
			sendResponse = true
		}
		s.mu.Unlock()
		if sendResponse {
			// Send the response.
			s.sendInternalAccountMsg(nil, reply, atomic.LoadInt32(&nsubs))
		}
	}()
}

// Request for our local subscription count. This will come from a remote origin server
// that received the initial request.
func (s *Server) nsubsRequest(sub *subscription, _ *client, subject, reply string, msg []byte) {
	if !s.eventsRunning() {
		return
	}
	m := accNumSubsReq{}
	if err := json.Unmarshal(msg, &m); err != nil {
		s.sys.client.Errorf("Error unmarshalling account nsubs request message: %v", err)
		return
	}
	// Grab account.
	acc, _ := s.lookupAccount(m.Account)
	if acc == nil || acc.numLocalAndLeafConnections() == 0 {
		return
	}
	// We will look up subscribers locally first then determine if we need to solicit other servers.
	var nsubs int32
	if subjectIsLiteral(m.Subject) {
		rr := acc.sl.Match(m.Subject)
		nsubs = totalSubs(rr, m.Queue)
	} else {
		// We have a wildcard, so this is a bit slower path.
		var _subs [32]*subscription
		subs := _subs[:0]
		acc.sl.All(&subs)
		for _, sub := range subs {
			if (sub.client.kind == CLIENT || sub.client.isHubLeafNode()) && subjectIsSubsetMatch(string(sub.subject), m.Subject) {
				if m.Queue != nil && !bytes.Equal(m.Queue, sub.queue) {
					continue
				}
				nsubs++
			}
		}
	}
	s.sendInternalMsgLocked(reply, _EMPTY_, nil, nsubs)
}

// Helper to grab account name for a client.
func accForClient(c *client) string {
	if c.acc != nil {
		return c.acc.Name
	}
	return "N/A"
}

// Helper to grab issuer for a client.
func issuerForClient(c *client) (issuerKey string) {
	if c == nil || c.user == nil {
		return
	}
	issuerKey = c.user.SigningKey
	if issuerKey == "" && c.user.Account != nil {
		issuerKey = c.user.Account.Name
	}
	return
}

// Helper to clear timers.
func clearTimer(tp **time.Timer) {
	if t := *tp; t != nil {
		t.Stop()
		*tp = nil
	}
}

// Helper function to wrap functions with common test
// to lock server and return if events not enabled.
func (s *Server) wrapChk(f func()) func() {
	return func() {
		s.mu.Lock()
		if !s.eventsEnabled() {
			s.mu.Unlock()
			return
		}
		f()
		s.mu.Unlock()
	}
}<|MERGE_RESOLUTION|>--- conflicted
+++ resolved
@@ -199,11 +199,8 @@
 	SlowConsumers    int64          `json:"slow_consumers"`
 	Routes           []*RouteStat   `json:"routes,omitempty"`
 	Gateways         []*GatewayStat `json:"gateways,omitempty"`
-<<<<<<< HEAD
 	ActiveServers    int            `json:"active_servers,omitempty"`
-=======
 	JetStream        *JetStreamVarz `json:"jetstream,omitempty"`
->>>>>>> 83389db2
 }
 
 // RouteStat holds route statistics.
@@ -551,34 +548,7 @@
 	m.Stats.Sent.Bytes = atomic.LoadInt64(&s.outBytes)
 	m.Stats.SlowConsumers = atomic.LoadInt64(&s.slowConsumers)
 	m.Stats.NumSubs = s.numSubscriptions()
-<<<<<<< HEAD
 	// Routes
-=======
-
-	if js := s.js; js != nil {
-		jStat := &JetStreamVarz{}
-		s.mu.Unlock()
-		js.mu.RLock()
-		c := js.config
-		c.StoreDir = _EMPTY_
-		jStat.Config = &c
-		js.mu.RUnlock()
-		jStat.Stats = js.usageStats()
-		if mg := js.getMetaGroup(); mg != nil {
-			if mg.Leader() {
-				jStat.Meta = s.raftNodeToClusterInfo(mg)
-			} else {
-				// non leader only include a shortened version without peers
-				jStat.Meta = &ClusterInfo{
-					Name:   s.ClusterName(),
-					Leader: s.serverNameForNode(mg.GroupLeader()),
-				}
-			}
-		}
-		m.Stats.JetStream = jStat
-		s.mu.Lock()
-	}
->>>>>>> 83389db2
 	for _, r := range s.routes {
 		m.Stats.Routes = append(m.Stats.Routes, routeStat(r))
 	}
@@ -615,6 +585,30 @@
 	if s.sys != nil {
 		m.Stats.ActiveServers += len(s.sys.servers)
 	}
+  // JetStream
+	if js := s.js; js != nil {
+		jStat := &JetStreamVarz{}
+		s.mu.Unlock()
+		js.mu.RLock()
+		c := js.config
+		c.StoreDir = _EMPTY_
+		jStat.Config = &c
+		js.mu.RUnlock()
+		jStat.Stats = js.usageStats()
+		if mg := js.getMetaGroup(); mg != nil {
+			if mg.Leader() {
+				jStat.Meta = s.raftNodeToClusterInfo(mg)
+			} else {
+				// non leader only include a shortened version without peers
+				jStat.Meta = &ClusterInfo{
+					Name:   s.ClusterName(),
+					Leader: s.serverNameForNode(mg.GroupLeader()),
+				}
+			}
+		}
+		m.Stats.JetStream = jStat
+		s.mu.Lock()
+	}
 	s.sendInternalMsg(subj, _EMPTY_, &m.Server, &m)
 }
 
